[build-system]
requires = [
    "setuptools>=42",
    "wheel",
    "cmake>=3.18",
    "pybind11[global]==2.13.1"
]

build-backend = "setuptools.build_meta"

[project]
name = "gbrl"
<<<<<<< HEAD
version = "1.1.0dev1"
=======
version = "1.0.3"
>>>>>>> e7a144ed
description = "Gradient Boosted Trees for RL"
readme = { file = "README.md", content-type = "text/markdown" }
authors = [
    {name = "Benjamin Fuhrer", email = "bfuhrer@nvidia.com"},
    {name = "Chen Tessler", email = "ctessler@nvidia.com"},
    {name = "Gal Dalal", email = "galal@nvidia.com"}
]
dependencies = [
    "pybind11[global]==2.13.1",
    "numpy>=1.21.0",
    "cmake>=3.18",
    "torch>=1.13.1",
    "scikit-learn>=1.5.0",
    "scipy>=1.7.0",
    "shap>=0.40.0",
    "matplotlib>=3.5.0",
]
classifiers = [
    "Development Status :: 4 - Beta",
    "Intended Audience :: Developers",
    "Intended Audience :: Science/Research",
    "License :: Other/Proprietary License",
    "Programming Language :: Python :: 3.9",
    "Programming Language :: Python :: 3.10",
    "Programming Language :: Python :: 3.11",
    "Topic :: Software Development :: Libraries :: Python Modules"
]

requires-python = ">=3.9"

[tool.poetry]
name = "gbrl"
version = "1.0.3.dev"
description = "Gradient Boosted Trees for RL"
authors = ["Benjamin Fuhrer <bfuhrer@nvidia.com>", "Chen Tessler <ctessler@nvidia.com>", "Gal Dalal <galal@nvidia.com>"]
readme = "README.md"
packages = [{include = "gbrl"}]

[tool.poetry.dependencies]
python = ">=3.9"
pybind11 = {version = "2.13.1", extras = ["global"]}
numpy = ">=1.21.0"
cmake = ">=3.18"
torch = ">=1.13.1"
scikit-learn = ">=1.5.0"
scipy = ">=1.7.0"
shap = ">=0.40.0"
matplotlib = ">=3.5.0"

[tool.poetry.dev-dependencies]
pytest = "*"
<|MERGE_RESOLUTION|>--- conflicted
+++ resolved
@@ -10,11 +10,7 @@
 
 [project]
 name = "gbrl"
-<<<<<<< HEAD
-version = "1.1.0dev1"
-=======
-version = "1.0.3"
->>>>>>> e7a144ed
+version = "1.1.0dev2"
 description = "Gradient Boosted Trees for RL"
 readme = { file = "README.md", content-type = "text/markdown" }
 authors = [
