[build-system]
requires = [
    "setuptools>=42",
    "wheel",
    "cmake>=3.18",
    "pybind11[global]==2.13.1"
]

build-backend = "setuptools.build_meta"

[project]
name = "gbrl"
<<<<<<< HEAD
version = "1.1.0dev20"
=======
version = "1.0.7"
>>>>>>> e0e91822
description = "Gradient Boosted Trees for RL"
readme = { file = "README.md", content-type = "text/markdown" }
authors = [
    {name = "Benjamin Fuhrer", email = "bfuhrer@nvidia.com"},
    {name = "Chen Tessler", email = "ctessler@nvidia.com"},
    {name = "Gal Dalal", email = "galal@nvidia.com"}
]
dependencies = [
    "pybind11[global]==2.13.1",
    "numpy>=1.21.0",
    "cmake>=3.18",
    "torch>=1.13.1",
    "scikit-learn>=1.5.0",
    "scipy>=1.7.0",
    "shap>=0.40.0",
    "matplotlib>=3.5.0",
]
classifiers = [
    "Development Status :: 4 - Beta",
    "Intended Audience :: Developers",
    "Intended Audience :: Science/Research",
    "License :: Other/Proprietary License",
    "Programming Language :: Python :: 3.9",
    "Programming Language :: Python :: 3.10",
    "Programming Language :: Python :: 3.11",
    "Topic :: Software Development :: Libraries :: Python Modules"
]

dynamic = ["license"]

requires-python = ">=3.9"

[tool.poetry]
name = "gbrl"
version = "1.0.6"
description = "Gradient Boosted Trees for RL"
authors = ["Benjamin Fuhrer <bfuhrer@nvidia.com>", "Chen Tessler <ctessler@nvidia.com>", "Gal Dalal <galal@nvidia.com>"]
readme = "README.md"
packages = [{include = "gbrl"}]

[tool.poetry.dependencies]
python = ">=3.9"
pybind11 = {version = "2.13.1", extras = ["global"]}
numpy = ">=1.21.0"
cmake = ">=3.18"
torch = ">=1.13.1"
scikit-learn = ">=1.5.0"
scipy = ">=1.7.0"
shap = ">=0.40.0"
matplotlib = ">=3.5.0"

[tool.poetry.dev-dependencies]
pytest = "*"
<|MERGE_RESOLUTION|>--- conflicted
+++ resolved
@@ -10,11 +10,7 @@
 
 [project]
 name = "gbrl"
-<<<<<<< HEAD
 version = "1.1.0dev20"
-=======
-version = "1.0.7"
->>>>>>> e0e91822
 description = "Gradient Boosted Trees for RL"
 readme = { file = "README.md", content-type = "text/markdown" }
 authors = [
