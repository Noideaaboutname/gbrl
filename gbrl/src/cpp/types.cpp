//////////////////////////////////////////////////////////////////////////////
// Copyright (c) 2024, NVIDIA Corporation. All rights reserved.
//
// This work is made available under the Nvidia Source Code License-NC.
// To view a copy of this license, visit
// https://nvlabs.github.io/gbrl/license.html
//
//////////////////////////////////////////////////////////////////////////////
#include <stdexcept>
#include <string>
#include <cstring>
#include <iostream>
#include <fstream>
#include <stdexcept>

#include "types.h"
#include "utils.h"
#include "optimizer.h"
#ifdef USE_CUDA
#include "cuda_types.h"
#endif


scoreFunc stringToScoreFunc(std::string str) {
    if (str == "L2" || str == "l2") return scoreFunc::L2;
    if (str == "Cosine" || str == "cosine") return scoreFunc::Cosine;
    throw std::runtime_error("Invalid score function! Options are: Cosine/L2");
    return scoreFunc::L2;
}

generatorType stringTogeneratorType(std::string str) {
    if (str == "uniform" || str == "Uniform") return generatorType::Uniform;
    if (str == "quantile" || str == "Quantile") return generatorType::Quantile;
    throw std::runtime_error("Invalid generator function! Options are: Uniform/Quantile");
    return generatorType::Uniform;
}

growPolicy stringTogrowPolicy(std::string str) {
    if (str == "oblivious" || str == "Oblivious") return growPolicy::OBLIVIOUS;
    if (str == "greedy" || str == "Greedy") return growPolicy::GREEDY;
    throw std::runtime_error("Invalid generator function! Options are: Greedy/Oblivious");
    return growPolicy::GREEDY;
}

lossType stringTolossType(std::string str) {
    if (str == "MultiRMSE") return lossType::MultiRMSE;
    throw std::runtime_error("Invalid loss function! Options are: MultiRMSE");
    return lossType::MultiRMSE;
}

deviceType stringTodeviceType(std::string str) {
    if (str == "cpu") return deviceType::cpu;
    if (str == "cuda" || str == "gpu") return deviceType::gpu;
    throw std::runtime_error("Invalid device! Options are: cpu/cuda");
}

optimizerAlgo stringToAlgoType(std::string str) {
    if (str == "Adam" || str == "adam") return optimizerAlgo::Adam;
    if (str == "SGD" || str == "sgd") return optimizerAlgo::SGD;
    throw std::runtime_error("Invalid Optimizer Algorithm! Options are: SGD/Adam");
    return optimizerAlgo::SGD;
}

schedulerFunc stringToSchedulerType(std::string str) {
    if (str == "Const" || str == "const") return schedulerFunc::Const;
    if (str == "Linear" || str == "linear") return schedulerFunc::Linear;
    throw std::runtime_error("Invalid Scheduler type! Options are: Linear/Const");
    return schedulerFunc::Const;
}

std::string scoreFuncToString(scoreFunc func) {
    switch (func) {
        case scoreFunc::L2:
            return "L2";
        case scoreFunc::Cosine:
            return "Cosine";
        default:
            throw std::runtime_error("Invalid score function.");
    }
}

std::string generatorTypeToString(generatorType type) {
    switch (type) {
        case generatorType::Uniform:
            return "Uniform";
        case generatorType::Quantile:
            return "Quantile";
        default:
            throw std::runtime_error("Invalid generator type.");
    }
}

std::string growPolicyToString(growPolicy type) {
    switch (type) {
        case growPolicy::OBLIVIOUS:
            return "Oblivous";
        case growPolicy::GREEDY:
            return "Greedy";
        default:
            throw std::runtime_error("Invalid generator type.");
    }
}


std::string lossTypeToString(lossType type) {
    switch (type) {
        case lossType::MultiRMSE:
            return "MultiRMSE";
        default:
            throw std::runtime_error("Invalid loss type.");
    }
}

std::string deviceTypeToString(deviceType type) {
    switch (type) {
        case deviceType::cpu:
            return "cpu";
        case deviceType::gpu:
            return "cuda"; // Assuming 'cuda' is the preferred string for GPU.
        default:
            throw std::runtime_error("Invalid device type.");
    }
}

std::string algoTypeToString(optimizerAlgo algo) {
    switch (algo) {
        case optimizerAlgo::Adam:
            return "Adam";
        case optimizerAlgo::SGD:
            return "SGD";
        default:
            throw std::runtime_error("Invalid optimizer algorithm.");
    }
}

std::string schedulerTypeToString(schedulerFunc func) {
    switch (func) {
        case schedulerFunc::Const:
            return "Const";
        case schedulerFunc::Linear:
            return "Linear";
        default:
            throw std::runtime_error("Invalid scheduler type.");
    }
}

ensembleMetaData* ensemble_metadata_alloc(int max_trees, int max_leaves, int max_trees_batch, int max_leaves_batch, int output_dim, int max_depth, int min_data_in_leaf, int n_bins, int par_th, float cv_beta, int verbose, int batch_size, bool use_cv, scoreFunc split_score_func, generatorType generator_type, growPolicy grow_policy){
    ensembleMetaData *metadata = new ensembleMetaData;
    metadata->output_dim = output_dim; 
    metadata->max_depth = max_depth; 
    metadata->min_data_in_leaf = min_data_in_leaf; 
    metadata->par_th = par_th; 
    metadata->n_bins = n_bins; 
    metadata->n_leaves = 0;
    metadata->n_trees = 0; 
    metadata->verbose = verbose; 
    metadata->batch_size = batch_size; 
    metadata->grow_policy = grow_policy;
    metadata->generator_type = generator_type;
    metadata->cv_beta = cv_beta;
    metadata->split_score_func = split_score_func;
    metadata->use_cv = use_cv;
    metadata->max_trees = max_trees;
    metadata->max_leaves = max_leaves; 
    metadata->max_trees_batch = max_trees_batch; 
    metadata->max_leaves_batch = max_leaves_batch;
    metadata->n_num_features = 0;
    metadata->n_cat_features = 0;
    metadata->iteration = 0;
    return metadata;
}

ensembleData* ensemble_data_alloc(ensembleMetaData *metadata){
    if (metadata == nullptr){
        std::cerr << "Error metadata is nullptr cannot allocate ensembleData." << std::endl;
        throw std::runtime_error("Error invalid pointer");
    }
<<<<<<< HEAD
=======
    ensembleData *edata = new ensembleData;
>>>>>>> e0e91822
    size_t data_size = 0;
    edata->bias = new float[metadata->output_dim];
    data_size += sizeof(float) * metadata->output_dim;
    memset(edata->bias, 0, metadata->output_dim * sizeof(float));
    int split_sizes = (metadata->grow_policy == OBLIVIOUS) ? metadata->max_trees : metadata->max_leaves;
#ifdef DEBUG
    edata->n_samples = new int[metadata->max_leaves]; // debugging
    memset(edata->n_samples, 0, metadata->max_leaves * sizeof(int));
    data_size += sizeof(int) * metadata->max_leaves;
#endif
    edata->tree_indices = new int[metadata->max_trees];
    data_size += sizeof(int) * metadata->max_trees;
    memset(edata->tree_indices, 0, metadata->max_trees * sizeof(int));
    edata->depths = new int[split_sizes];
    data_size += sizeof(int) * split_sizes;
    memset(edata->depths, 0, split_sizes * sizeof(int));
    edata->values = new float[metadata->max_leaves * metadata->output_dim];
    data_size += sizeof(float) * metadata->max_leaves * metadata->output_dim;
    memset(edata->values, 0, metadata->max_leaves*metadata->output_dim * sizeof(float));
    // leaf data
    edata->feature_indices = new int[split_sizes * metadata->max_depth];
    data_size += sizeof(int) * split_sizes * metadata->max_depth;
    memset(edata->feature_indices, 0, split_sizes * metadata->max_depth * sizeof(int));
    edata->feature_values = new float[split_sizes * metadata->max_depth];
    data_size += sizeof(float) * split_sizes * metadata->max_depth;
    memset(edata->feature_values, 0, split_sizes * metadata->max_depth * sizeof(float));
    edata->edge_weights = new float[metadata->max_leaves * metadata->max_depth];
    data_size += sizeof(float) * metadata->max_leaves * metadata->max_depth;
    memset(edata->edge_weights, 0, metadata->max_leaves * metadata->max_depth * sizeof(float));
    edata->is_numerics = new bool[split_sizes * metadata->max_depth];
    data_size += sizeof(bool) * split_sizes * metadata->max_depth;
    memset(edata->is_numerics, 0, split_sizes * metadata->max_depth * sizeof(bool));
    edata->inequality_directions = new bool[metadata->max_leaves * metadata->max_depth]; 
    data_size += sizeof(bool) * metadata->max_leaves * metadata->max_depth;
    memset(edata->inequality_directions, 0, metadata->max_leaves * metadata->max_depth * sizeof(bool));
    edata->categorical_values = new char[split_sizes*metadata->max_depth * MAX_CHAR_SIZE];
    data_size += sizeof(char) * split_sizes*metadata->max_depth*MAX_CHAR_SIZE;
    memset(edata->categorical_values, 0, split_sizes * metadata->max_depth * sizeof(char)*MAX_CHAR_SIZE);
    edata->alloc_data_size = data_size;
    return edata;
}

ensembleData* ensemble_copy_data_alloc(ensembleMetaData *metadata){
    // same as normal alloc but only allocate memory for existing size 
    if (metadata == nullptr){
        std::cerr << "Error metadata is nullptr cannot allocate ensembleData." << std::endl;
        throw std::runtime_error("Error invalid pointer");
    }
<<<<<<< HEAD
=======
    ensembleData *edata = new ensembleData;
>>>>>>> e0e91822
    size_t data_size = 0;
    edata->bias = new float[metadata->output_dim];
    data_size += sizeof(float) * metadata->output_dim;
    memset(edata->bias, 0, metadata->output_dim * sizeof(float));
    int split_sizes = (metadata->grow_policy == OBLIVIOUS) ? metadata->n_trees : metadata->n_leaves;
#ifdef DEBUG
    edata->n_samples = new int[metadata->n_leaves]; // debugging
    memset(edata->n_samples, 0, metadata->n_leaves * sizeof(int));
    data_size += sizeof(int) * metadata->n_leaves;
#endif
    edata->tree_indices = new int[metadata->n_trees];
    data_size += sizeof(int) * metadata->n_trees;
    memset(edata->tree_indices, 0, metadata->n_trees * sizeof(int));
    edata->depths = new int[split_sizes];
    data_size += sizeof(int) * split_sizes;
    memset(edata->depths, 0, split_sizes * sizeof(int));
    edata->values = new float[metadata->n_leaves * metadata->output_dim];
    data_size += sizeof(float) * metadata->n_leaves * metadata->output_dim;
    memset(edata->values, 0, metadata->n_leaves * metadata->output_dim * sizeof(float));
    // leaf data
    edata->feature_indices = new int[split_sizes * metadata->max_depth];
    data_size += sizeof(int) * split_sizes * metadata->max_depth;
    memset(edata->feature_indices, 0, split_sizes * metadata->max_depth * sizeof(int));
    edata->feature_values = new float[split_sizes * metadata->max_depth];
    data_size += sizeof(float) * split_sizes * metadata->max_depth;
    memset(edata->feature_values, 0, split_sizes * metadata->max_depth * sizeof(float));
    edata->edge_weights = new float[metadata->n_leaves * metadata->max_depth];
    data_size += sizeof(float) * metadata->n_leaves * metadata->max_depth;
    memset(edata->edge_weights, 0, metadata->n_leaves * metadata->max_depth * sizeof(float));
    edata->is_numerics = new bool[split_sizes * metadata->max_depth];
    data_size += sizeof(bool) * split_sizes * metadata->max_depth;
    memset(edata->is_numerics, 0, split_sizes * metadata->max_depth * sizeof(bool));
    edata->inequality_directions = new bool[metadata->n_leaves * metadata->max_depth]; 
    data_size += sizeof(bool) * metadata->n_leaves * metadata->max_depth;
    memset(edata->inequality_directions, 0, metadata->n_leaves * metadata->max_depth * sizeof(bool));
    edata->categorical_values = new char[split_sizes * metadata->max_depth * MAX_CHAR_SIZE];
    data_size += sizeof(char) * split_sizes * metadata->max_depth * MAX_CHAR_SIZE;
    memset(edata->categorical_values, 0, split_sizes * metadata->max_depth * sizeof(char)*MAX_CHAR_SIZE);
    edata->alloc_data_size = data_size;
    return edata;
}

ensembleData* copy_ensemble_data(ensembleData *other_edata, ensembleMetaData *metadata){
    if (metadata == nullptr || other_edata == nullptr){
        std::cerr << "Error metadata is nullptr cannot allocate ensembleData." << std::endl;
        throw std::runtime_error("Error invalid pointer");
    }
<<<<<<< HEAD
=======
    ensembleData *edata = new ensembleData;
>>>>>>> e0e91822
    size_t data_size = 0;
    edata->bias = new float[metadata->output_dim];
    data_size += sizeof(float) * metadata->output_dim;
    memcpy(edata->bias, other_edata->bias, metadata->output_dim * sizeof(float));
    int split_sizes = (metadata->grow_policy == OBLIVIOUS) ? metadata->n_trees : metadata->n_leaves;
#ifdef DEBUG
    edata->n_samples = new int[metadata->n_leaves]; // debugging
    memcpy(edata->n_samples, other_edata->n_samples, metadata->n_leaves * sizeof(int));
    data_size += sizeof(float) * metadata->n_leaves;
#endif
    edata->tree_indices = new int[metadata->n_trees];
    data_size += sizeof(int) * metadata->n_trees;
    memcpy(edata->tree_indices, other_edata->tree_indices, metadata->n_trees * sizeof(int));
    edata->depths = new int[split_sizes];
    data_size += sizeof(int) * split_sizes;
    memcpy(edata->depths, other_edata->depths, split_sizes * sizeof(int));
    edata->values = new float[metadata->n_leaves * metadata->output_dim];
    data_size += sizeof(float) * metadata->n_leaves * metadata->output_dim;
    memcpy(edata->values, other_edata->values, metadata->n_leaves * metadata->output_dim * sizeof(float));
    // leaf data
    edata->feature_indices = new int[split_sizes * metadata->max_depth];
    data_size += sizeof(int) * split_sizes * metadata->max_depth;
    memcpy(edata->feature_indices, other_edata->feature_indices, split_sizes * metadata->max_depth * sizeof(int));
    edata->feature_values = new float[split_sizes * metadata->max_depth];
    data_size += sizeof(float) * split_sizes * metadata->max_depth;
    memcpy(edata->feature_values, other_edata->feature_values, split_sizes * metadata->max_depth * sizeof(float));
    edata->edge_weights = new float[metadata->n_leaves * metadata->max_depth];
    data_size += sizeof(float) * metadata->n_leaves * metadata->max_depth;
    memcpy(edata->edge_weights, other_edata->edge_weights, metadata->n_leaves * metadata->max_depth * sizeof(float));
    edata->is_numerics = new bool[split_sizes * metadata->max_depth];
    data_size += sizeof(bool) * split_sizes * metadata->max_depth;
    memcpy(edata->is_numerics, other_edata->is_numerics, split_sizes * metadata->max_depth * sizeof(bool));
    edata->categorical_values = new char[split_sizes * metadata->max_depth * MAX_CHAR_SIZE];
    data_size += sizeof(char) * split_sizes * metadata->max_depth * MAX_CHAR_SIZE;
    memcpy(edata->categorical_values, other_edata->categorical_values, split_sizes * metadata->max_depth * sizeof(char) * MAX_CHAR_SIZE);
    edata->inequality_directions = new bool[metadata->n_leaves * metadata->max_depth]; 
    data_size += sizeof(bool) * metadata->n_leaves * metadata->max_depth;
    memcpy(edata->inequality_directions, other_edata->inequality_directions, metadata->n_leaves * metadata->max_depth * sizeof(bool));
    metadata->max_trees = metadata->n_trees;
    metadata->max_leaves = metadata->n_leaves;
    edata->alloc_data_size = data_size;
<<<<<<< HEAD
    return edata;
}

ensembleData* copy_compressed_ensemble_data(ensembleData *other_edata, ensembleMetaData *metadata, const int *leaf_indices, const int *tree_indices, const int n_compressed_leaves, const int n_compressed_trees, const int *new_tree_indices){
    ensembleData *edata = new ensembleData;
    if (metadata == nullptr || other_edata == nullptr){
        std::cerr << "Error metadata is nullptr cannot allocate ensembleData." << std::endl;
        throw std::runtime_error("Error invalid pointer");
        return nullptr;
    }
    size_t data_size = 0;
    edata->bias = new float[metadata->output_dim];
    data_size += sizeof(float) * metadata->output_dim;
    memcpy(edata->bias, other_edata->bias, metadata->output_dim * sizeof(float));
    int split_sizes = (metadata->grow_policy == OBLIVIOUS) ? n_compressed_trees : n_compressed_leaves;
    const int *split_indices = (metadata->grow_policy == OBLIVIOUS) ? tree_indices : leaf_indices;
#ifdef DEBUG
    edata->n_samples = new int[n_compressed_leaves]; // debugging
    data_size += sizeof(int) * n_compressed_leaves;
    memset(edata->n_samples, 0, n_compressed_leaves * sizeof(int));
    selective_copy(n_compressed_leaves, leaf_indices, edata->n_samples, other_edata->n_samples, 1);
#endif
    edata->tree_indices = new int[n_compressed_trees];
    data_size += sizeof(int) * n_compressed_trees;
    memcpy(edata->tree_indices, new_tree_indices, n_compressed_trees * sizeof(int));
    edata->depths = new int[split_sizes];
    data_size += sizeof(int) * split_sizes;
    memset(edata->depths, 0, split_sizes * sizeof(int));
    selective_copy(split_sizes, split_indices, edata->depths, other_edata->depths, 1);
    edata->values = new float[n_compressed_leaves * metadata->output_dim];
    data_size += sizeof(float) * n_compressed_leaves * metadata->output_dim;
    memset(edata->values, 0, n_compressed_leaves*metadata->output_dim * sizeof(float));
    selective_copy(n_compressed_leaves, leaf_indices, edata->values, other_edata->values, metadata->output_dim);
    // leaf data
    edata->feature_indices = new int[split_sizes * metadata->max_depth];
    data_size += sizeof(int) * split_sizes * metadata->max_depth;
    memset(edata->feature_indices, 0, split_sizes*metadata->max_depth * sizeof(int));
    selective_copy(split_sizes, split_indices, edata->feature_indices, other_edata->feature_indices, metadata->max_depth);
    edata->feature_values = new float[split_sizes * metadata->max_depth];
    data_size += sizeof(float) * split_sizes * metadata->max_depth;
    memset(edata->feature_values, 0, split_sizes * metadata->max_depth * sizeof(float));
    selective_copy(split_sizes, split_indices, edata->feature_values, other_edata->feature_values, metadata->max_depth);
    edata->edge_weights = new float[n_compressed_leaves * metadata->max_depth];
    data_size += sizeof(float) * n_compressed_leaves * metadata->max_depth;
    memset(edata->edge_weights, 0, n_compressed_leaves * metadata->max_depth * sizeof(float));
    selective_copy(n_compressed_leaves, leaf_indices, edata->edge_weights, other_edata->edge_weights, metadata->max_depth);
    edata->is_numerics = new bool[split_sizes * metadata->max_depth];
    data_size += sizeof(bool) * split_sizes * metadata->max_depth;
    memset(edata->is_numerics, 0, split_sizes * metadata->max_depth * sizeof(bool));
    selective_copy(split_sizes, split_indices, edata->is_numerics, other_edata->is_numerics, metadata->max_depth);
    edata->categorical_values = new char[split_sizes * metadata->max_depth * MAX_CHAR_SIZE];
    data_size += sizeof(char) * split_sizes * metadata->max_depth * MAX_CHAR_SIZE;
    memset(edata->categorical_values, 0, split_sizes * metadata->max_depth * sizeof(char) * MAX_CHAR_SIZE);
    selective_copy(split_sizes, split_indices, edata->is_numerics, other_edata->is_numerics, metadata->max_depth);
    selective_copy_char(split_sizes, split_indices, edata->categorical_values, other_edata->categorical_values, metadata->max_depth);
    edata->inequality_directions = new bool[n_compressed_leaves * metadata->max_depth]; 
    data_size += sizeof(bool) * n_compressed_leaves * metadata->max_depth;
    memset(edata->inequality_directions, 0, n_compressed_leaves * metadata->max_depth * sizeof(bool));
    selective_copy(n_compressed_leaves, leaf_indices, edata->inequality_directions, other_edata->inequality_directions, metadata->max_depth);
    metadata->max_trees = n_compressed_trees;
    metadata->max_leaves = n_compressed_leaves;
    metadata->n_leaves = n_compressed_leaves;
    metadata->n_trees = n_compressed_trees;
    edata->alloc_data_size = data_size;
=======
>>>>>>> e0e91822
    return edata;
}

void ensemble_data_dealloc(ensembleData *edata){
    delete[] edata->bias;
#ifdef DEBUG
    delete[] edata->n_samples;
#endif
    delete[] edata->depths;
    delete[] edata->values;
    delete[] edata->feature_indices;
    delete[] edata->tree_indices;
    delete[] edata->feature_values;
    delete[] edata->edge_weights;
    delete[] edata->is_numerics;
    delete[] edata->categorical_values;
    delete[] edata->inequality_directions; 
    delete edata;
}

void export_ensemble_data(std::ofstream& header_file, const std::string& model_name, ensembleData *edata, ensembleMetaData *metadata, deviceType device, std::vector<Optimizer*> opts)
{
    ensembleData *edata_cpu = nullptr;
#ifdef USE_CUDA
    if (device == gpu){
        edata_cpu = ensemble_data_copy_gpu_cpu(metadata, edata, nullptr);
    }
#endif 
    if (device == cpu)
        edata_cpu = edata;
    
    int binary_splits = 0;
    for (int i  = 0; i < metadata->n_trees; ++i){
        binary_splits += edata_cpu->depths[i];
    }

    for (size_t opt_idx = 0; opt_idx < opts.size(); ++opt_idx){
        optimizerAlgo algo = opts[opt_idx]->getAlgo();
        if (algo != SGD){
            std::cerr << "Error. Can only export SGD optimizers" << std::endl;
            header_file.close();
            throw std::runtime_error("Error. Can only export SGD optimizers");
            return;
        }
    }

    header_file << "#ifndef GBRL_MODEL_H\n";
    header_file << "#define GBRL_MODEL_H\n\n";

    
    header_file << "/*\n";

    if (!model_name.empty()) {
           header_file << "###########################\n";
        header_file << "model_name: " << model_name << "\n";
    }
    header_file << "###########################\n";
    header_file << "n_leaves: " << metadata->n_leaves << ", ";
    header_file << "n_trees: " << metadata->n_trees << ", ";
    header_file << "max_trees: " << metadata->max_trees << ", ";
    header_file << "max_leaves: " << metadata->max_leaves << ", ";
    header_file << "max_trees_batch: " << metadata->max_trees_batch << ", ";
    header_file << "max_leaves_batch: " << metadata->max_leaves_batch << ", ";
    header_file << "output_dim: " << metadata->output_dim << ", ";
    header_file << "\nmax_depth: " << metadata->max_depth << ", ";
    header_file << "min_data_in_leaf: " << metadata->min_data_in_leaf << ", ";
    header_file << "n_bins: " << metadata->n_bins << ", ";
    header_file << "par_th: " << metadata->par_th << ", ";
    header_file << "cv_beta: " << metadata->cv_beta << ", ";
    header_file << "verbose: " << metadata->verbose << ", ";
    header_file << "batch_size: " << metadata->batch_size << ", ";
    header_file << "use_cv: " << metadata->use_cv;
    header_file << "\nsplit_score_func: " << scoreFuncToString(metadata->split_score_func) << ", ";
    header_file << "generator_type: " << generatorTypeToString(metadata->generator_type) << ", ";
    header_file << "grow_policy: " << growPolicyToString(metadata->grow_policy) << ", ";
    header_file << "n_num_features: " << metadata->n_num_features << ", ";
    header_file << "n_cat_features: " << metadata->n_cat_features << ", ";
    header_file << "iteration: " << metadata->iteration;
    header_file << "alloc_data_size: " << edata->alloc_data_size;
    header_file << "\n*/\n";

    header_file << "#define N_TREES " << metadata->n_trees << "\n";
    header_file << "#define N_LEAVES " << metadata->n_leaves << "\n";
    header_file << "#define BINARY_FEATURES " << binary_splits << "\n";
    header_file << "#define N_OUTPUTS " << metadata->output_dim << "\n";
    header_file << "#define N_FEATURES " << metadata->n_num_features  << "\n\n";

    header_file << "static inline void gbrl_predict(float *results, const float *features){\n\n";
    header_file << "\tunsigned int j, tree_idx, depth, current_depth, idx, leaf_ptr, cond_ptr;\n";
    header_file << "\t/* Model data */\n";
    header_file << "\tconst unsigned int depths[N_TREES] = {";
    for (int i  = 0; i < metadata->n_trees; ++i){
        header_file << edata_cpu->depths[i];
        if (i < metadata->n_trees - 1)
            header_file << ", ";
    }
    header_file << "};\n";
    header_file << "\tconst float bias[N_OUTPUTS] = {";
    for (int i  = 0; i < metadata->output_dim; ++i){
        header_file << edata_cpu->bias[i];
        if (i < metadata->output_dim - 1)
            header_file << ", ";
    }
    header_file << "};\n";
    header_file << "\tconst unsigned int feature_indices[BINARY_FEATURES] = {";
    for (int i  = 0; i < binary_splits; ++i){
        header_file << edata_cpu->feature_indices[i];
        if (i < binary_splits - 1)
            header_file << ", ";
    }
    header_file << "};\n";
    header_file << "\tconst float feature_values[BINARY_FEATURES] = {";
    for (int i  = 0; i < binary_splits; ++i){
        header_file << edata_cpu->feature_values[i];
        if (i < binary_splits - 1)
            header_file << ", ";
    }
    header_file << "};\n";
    header_file << "\tconst float leaf_values[N_LEAVES*N_OUTPUTS] = {";
    int tree_idx = 0;
    int limit_leaf_idx = edata_cpu->tree_indices[tree_idx];
    float value;
    for (int i  = 0; i < metadata->n_leaves; ++i){
        if (i > limit_leaf_idx){
            tree_idx += 1;
            limit_leaf_idx = edata_cpu->tree_indices[tree_idx];
        }
        int value_idx = i*metadata->output_dim;
        for (size_t opt_idx = 0; opt_idx < opts.size(); ++opt_idx){
            for (int j=opts[opt_idx]->start_idx; j < opts[opt_idx]->stop_idx; ++j){
                value = -edata_cpu->values[value_idx + j] * opts[opt_idx]->scheduler->get_lr(tree_idx);
                header_file << value;
                if ((i < metadata->n_leaves - 1) || (j < metadata->output_dim - 1  && i == metadata->n_leaves - 1))
                    header_file << ", ";
            }
        }
    }
    header_file << "};\n";

    header_file << "\tleaf_ptr = 0;\n";
    header_file << "\tcond_ptr = 0;\n";
    header_file << "\tunsigned char pass;\n";
    header_file << "\tfor (tree_idx = 0; tree_idx < N_TREES; ++tree_idx)\n";
    header_file << "\t{\n";
    header_file << "\t\tcurrent_depth = depths[tree_idx];\n";
    header_file << "\t\tidx = 0;\n";
    header_file << "\t\tfor (depth = 0; depth < current_depth; ++depth){\n";
    header_file << "\t\t\tpass = (unsigned char)(features[feature_indices[cond_ptr + depth]] > feature_values[cond_ptr + depth]);\n";
    header_file << "\t\t\tidx |= (pass <<  (current_depth - 1 - depth));\n";
    header_file << "\t\t}\n";
    header_file << "\t\tfor (j = 0 ; j < N_OUTPUTS; j++)\n";
    header_file << "\t\t\tresults[j] += leaf_values[(leaf_ptr + idx)*N_OUTPUTS + j];\n";
    header_file << "\t\tleaf_ptr += (1 << current_depth);\n";
    header_file << "\t\tcond_ptr += current_depth;\n";
    header_file << "\t}\n";
    header_file << "\tfor (j = 0 ; j < N_OUTPUTS; j++)\n";
    header_file << "\t\tresults[j] += bias[j];\n";
    header_file << "}\n";
    header_file << "#endif\n";

#ifdef USE_CUDA
    if (device == gpu){
        ensemble_data_dealloc(edata_cpu);
    }
#endif 
}

void save_ensemble_data(std::ofstream& file, ensembleData *edata, ensembleMetaData *metadata, deviceType device){
    if (!file.is_open() || file.fail()) {
        std::cerr << "Error file is not open for writing: " << std::endl;
        throw std::runtime_error("Error opening file");
    }
    ensembleData *edata_cpu = nullptr;
#ifdef USE_CUDA
    if (device == gpu){
        edata_cpu = ensemble_data_copy_gpu_cpu(metadata, edata, nullptr);
    }
#endif 
    if (device == cpu)
        edata_cpu = edata;
    NULL_CHECK check = edata_cpu->bias != nullptr ? VALID : NULL_OPT;
    file.write(reinterpret_cast<char*>(&check), sizeof(NULL_CHECK));
    if (edata_cpu->bias != nullptr)
        file.write(reinterpret_cast<char*>(edata_cpu->bias), metadata->output_dim * sizeof(float));
#ifdef DEBUG
    check = edata_cpu->n_samples != nullptr ? VALID : NULL_OPT;
    file.write(reinterpret_cast<char*>(&check), sizeof(NULL_CHECK));
    if (edata_cpu->n_samples != nullptr)
        file.write(reinterpret_cast<char*>(edata_cpu->n_samples), metadata->n_leaves * sizeof(int));
#endif 
    check = edata_cpu->tree_indices != nullptr ? VALID : NULL_OPT;
    file.write(reinterpret_cast<char*>(&check), sizeof(NULL_CHECK));
    if (edata_cpu->tree_indices != nullptr)
        file.write(reinterpret_cast<char*>(edata_cpu->tree_indices), metadata->n_trees * sizeof(int));
    size_t sizes = (metadata->grow_policy == OBLIVIOUS) ? metadata->n_trees: metadata->n_leaves;
    check = edata_cpu->depths != nullptr ? VALID : NULL_OPT;
    file.write(reinterpret_cast<char*>(&check), sizeof(NULL_CHECK));
    if (edata_cpu->depths != nullptr)
        file.write(reinterpret_cast<char*>(edata_cpu->depths), sizes * sizeof(int));
    check = edata_cpu->values != nullptr ? VALID : NULL_OPT;
    file.write(reinterpret_cast<char*>(&check), sizeof(NULL_CHECK));
    if (edata_cpu->values != nullptr)
        file.write(reinterpret_cast<char*>(edata_cpu->values), metadata->n_leaves * metadata->output_dim * sizeof(float));
    check = edata_cpu->feature_indices != nullptr ? VALID : NULL_OPT;
    file.write(reinterpret_cast<char*>(&check), sizeof(NULL_CHECK));
    if (edata_cpu->feature_indices != nullptr)
        file.write(reinterpret_cast<char*>(edata_cpu->feature_indices), metadata->max_depth * sizes * sizeof(int));
    check = edata_cpu->feature_values != nullptr ? VALID : NULL_OPT;
    file.write(reinterpret_cast<char*>(&check), sizeof(NULL_CHECK));
    if (edata_cpu->feature_values != nullptr)
        file.write(reinterpret_cast<char*>(edata_cpu->feature_values), metadata->max_depth * sizes * sizeof(float));
    check = edata_cpu->edge_weights != nullptr ? VALID : NULL_OPT;
    file.write(reinterpret_cast<char*>(&check), sizeof(NULL_CHECK));
    if (edata_cpu->edge_weights != nullptr)
        file.write(reinterpret_cast<char*>(edata_cpu->edge_weights), metadata->max_depth * metadata->n_leaves * sizeof(float));
    check = edata_cpu->is_numerics != nullptr ? VALID : NULL_OPT;
    file.write(reinterpret_cast<char*>(&check), sizeof(NULL_CHECK));
    if (edata_cpu->is_numerics != nullptr)
        file.write(reinterpret_cast<char*>(edata_cpu->is_numerics), metadata->max_depth * sizes * sizeof(bool));
    check = edata_cpu->inequality_directions != nullptr ? VALID : NULL_OPT;
    file.write(reinterpret_cast<char*>(&check), sizeof(NULL_CHECK));
    if (edata_cpu->inequality_directions != nullptr)
        file.write(reinterpret_cast<char*>(edata_cpu->inequality_directions), metadata->max_depth * metadata->n_leaves * sizeof(bool));
    check = edata_cpu->categorical_values != nullptr ? VALID : NULL_OPT;
    file.write(reinterpret_cast<char*>(&check), sizeof(NULL_CHECK));
    if (edata_cpu->categorical_values != nullptr)
        file.write(reinterpret_cast<char*>(edata_cpu->categorical_values), metadata->max_depth * sizes * sizeof(char) * MAX_CHAR_SIZE);

#ifdef USE_CUDA
    if (device == gpu){
        ensemble_data_dealloc(edata_cpu);
    }
#endif 
}

ensembleData* load_ensemble_data(std::ifstream& file, ensembleMetaData *metadata){
    if (!file.is_open() || file.fail()) {
        std::cerr << "Error file is not open for writing: " << std::endl;
        throw std::runtime_error("Error opening file");
    }
    ensembleData *edata_cpu = ensemble_data_alloc(metadata);
    NULL_CHECK check;
    file.read(reinterpret_cast<char*>(&check), sizeof(NULL_CHECK));
    if (check == VALID) {
        file.read(reinterpret_cast<char*>(edata_cpu->bias), metadata->output_dim * sizeof(float));
    } 
#ifdef DEBUG
    file.read(reinterpret_cast<char*>(&check), sizeof(NULL_CHECK));
    if (check == VALID) {
        file.read(reinterpret_cast<char*>(edata_cpu->n_samples), metadata->n_leaves * sizeof(int));
    } 
#endif 
    file.read(reinterpret_cast<char*>(&check), sizeof(NULL_CHECK));
    if (check == VALID) {
        file.read(reinterpret_cast<char*>(edata_cpu->tree_indices), metadata->n_trees * sizeof(int));
    } 
    size_t sizes = (metadata->grow_policy == OBLIVIOUS) ? metadata->n_trees: metadata->n_leaves;
    file.read(reinterpret_cast<char*>(&check), sizeof(NULL_CHECK));
    if (check == VALID) {
        file.read(reinterpret_cast<char*>(edata_cpu->depths), sizes * sizeof(int));
    } 
    file.read(reinterpret_cast<char*>(&check), sizeof(NULL_CHECK));
    if (check == VALID) {
        file.read(reinterpret_cast<char*>(edata_cpu->values), metadata->output_dim * metadata->n_leaves *sizeof(float));
    } 
    file.read(reinterpret_cast<char*>(&check), sizeof(NULL_CHECK));
    if (check == VALID) {
        file.read(reinterpret_cast<char*>(edata_cpu->feature_indices), metadata->max_depth * sizes *sizeof(int));
    } 
    file.read(reinterpret_cast<char*>(&check), sizeof(NULL_CHECK));
       if (check == VALID) {
        file.read(reinterpret_cast<char*>(edata_cpu->feature_values), metadata->max_depth * sizes *sizeof(float));
    } 
    file.read(reinterpret_cast<char*>(&check), sizeof(NULL_CHECK));
       if (check == VALID) {
        file.read(reinterpret_cast<char*>(edata_cpu->edge_weights), metadata->max_depth * metadata->n_leaves *sizeof(float));
    } 
    file.read(reinterpret_cast<char*>(&check), sizeof(NULL_CHECK));
    if (check == VALID) {
        file.read(reinterpret_cast<char*>(edata_cpu->is_numerics), metadata->max_depth * sizes *sizeof(bool));
    } 
    file.read(reinterpret_cast<char*>(&check), sizeof(NULL_CHECK));
    if (check == VALID) {
        file.read(reinterpret_cast<char*>(edata_cpu->inequality_directions), metadata->max_depth * metadata->n_leaves *sizeof(bool));
    } 
    file.read(reinterpret_cast<char*>(&check), sizeof(NULL_CHECK));
    if (check == VALID) {
        file.read(reinterpret_cast<char*>(edata_cpu->categorical_values), metadata->max_depth * sizes *sizeof(char) * MAX_CHAR_SIZE);
    } 
    return edata_cpu;
}


void allocate_ensemble_memory(ensembleMetaData *metadata, ensembleData *edata){
    int leaf_idx = metadata->n_leaves, tree_idx = metadata->n_trees; 
    if ((leaf_idx >= metadata->max_leaves) || (tree_idx >= metadata->max_trees)){
        int new_size_leaves = metadata->n_leaves + metadata->max_leaves_batch;
        int new_tree_size = metadata->n_trees + metadata->max_trees_batch;
        metadata->max_leaves = new_size_leaves;
        metadata->max_trees = new_tree_size;
        ensembleData *new_data = ensemble_data_alloc(metadata);
        memcpy(new_data->bias, edata->bias, metadata->output_dim*sizeof(float));
#ifdef DEBUG
        memcpy(new_data->n_samples, edata->n_samples, leaf_idx*sizeof(int));
#endif 
        memcpy(new_data->values, edata->values, leaf_idx*metadata->output_dim*sizeof(float));
        memcpy(new_data->tree_indices, edata->tree_indices, tree_idx*sizeof(int));
        memcpy(new_data->inequality_directions, edata->inequality_directions, leaf_idx*metadata->max_depth*sizeof(bool));
        memcpy(new_data->edge_weights, edata->edge_weights, leaf_idx*metadata->max_depth*sizeof(float));
        if (metadata->grow_policy == GREEDY){
            memcpy(new_data->depths, edata->depths, leaf_idx*sizeof(int));
            memcpy(new_data->feature_indices, edata->feature_indices, leaf_idx*metadata->max_depth*sizeof(int));
            memcpy(new_data->feature_values, edata->feature_values, leaf_idx*metadata->max_depth*sizeof(float));
            memcpy(new_data->is_numerics, edata->is_numerics, leaf_idx*metadata->max_depth*sizeof(bool));
            memcpy(new_data->categorical_values, edata->categorical_values, leaf_idx*metadata->max_depth*sizeof(char)*MAX_CHAR_SIZE);
        } else {
            memcpy(new_data->depths, edata->depths, tree_idx*sizeof(int));
            memcpy(new_data->feature_indices, edata->feature_indices, tree_idx*metadata->max_depth*sizeof(int));
            memcpy(new_data->feature_values, edata->feature_values, tree_idx*metadata->max_depth*sizeof(float));
            memcpy(new_data->is_numerics, edata->is_numerics, tree_idx*metadata->max_depth*sizeof(bool));
            memcpy(new_data->categorical_values, edata->categorical_values, tree_idx*metadata->max_depth*sizeof(char)*MAX_CHAR_SIZE);
        }
        delete[] edata->bias;
#ifdef DEBUG
        delete [] edata->n_samples;
#endif
        delete[] edata->depths;
        delete[] edata->values;
        // leaf data
        delete[] edata->feature_indices;
        delete[] edata->tree_indices;
        delete[] edata->feature_values;
        delete[] edata->edge_weights;
        delete[] edata->is_numerics;
        delete[] edata->categorical_values;
        delete[] edata->inequality_directions; 

        edata->bias = new_data->bias;
#ifdef DEBUG
        edata->n_samples = new_data->n_samples;
#endif
        edata->depths = new_data->depths;
        edata->tree_indices = new_data->tree_indices;
        edata->values = new_data->values;
        edata->inequality_directions = new_data->inequality_directions;
        edata->feature_indices = new_data->feature_indices;
        edata->feature_values = new_data->feature_values;
        edata->edge_weights = new_data->edge_weights;
        edata->is_numerics = new_data->is_numerics;
        edata->categorical_values = new_data->categorical_values;
        delete new_data;
    }
}<|MERGE_RESOLUTION|>--- conflicted
+++ resolved
@@ -175,10 +175,7 @@
         std::cerr << "Error metadata is nullptr cannot allocate ensembleData." << std::endl;
         throw std::runtime_error("Error invalid pointer");
     }
-<<<<<<< HEAD
-=======
     ensembleData *edata = new ensembleData;
->>>>>>> e0e91822
     size_t data_size = 0;
     edata->bias = new float[metadata->output_dim];
     data_size += sizeof(float) * metadata->output_dim;
@@ -227,10 +224,7 @@
         std::cerr << "Error metadata is nullptr cannot allocate ensembleData." << std::endl;
         throw std::runtime_error("Error invalid pointer");
     }
-<<<<<<< HEAD
-=======
     ensembleData *edata = new ensembleData;
->>>>>>> e0e91822
     size_t data_size = 0;
     edata->bias = new float[metadata->output_dim];
     data_size += sizeof(float) * metadata->output_dim;
@@ -278,10 +272,7 @@
         std::cerr << "Error metadata is nullptr cannot allocate ensembleData." << std::endl;
         throw std::runtime_error("Error invalid pointer");
     }
-<<<<<<< HEAD
-=======
     ensembleData *edata = new ensembleData;
->>>>>>> e0e91822
     size_t data_size = 0;
     edata->bias = new float[metadata->output_dim];
     data_size += sizeof(float) * metadata->output_dim;
@@ -323,7 +314,6 @@
     metadata->max_trees = metadata->n_trees;
     metadata->max_leaves = metadata->n_leaves;
     edata->alloc_data_size = data_size;
-<<<<<<< HEAD
     return edata;
 }
 
@@ -388,8 +378,6 @@
     metadata->n_leaves = n_compressed_leaves;
     metadata->n_trees = n_compressed_trees;
     edata->alloc_data_size = data_size;
-=======
->>>>>>> e0e91822
     return edata;
 }
 
