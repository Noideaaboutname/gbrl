--- conflicted
+++ resolved
@@ -160,24 +160,15 @@
             self.params = params
         return params
     
-<<<<<<< HEAD
-    def step(self, observations: Union[np.ndarray, th.Tensor], policy_grad_clip: float = None, value_grad_clip : float = None, policy_grad: Optional[Union[np.ndarray, th.tensor]] = None, value_grad: Optional[Union[np.ndarray, th.tensor]] = None) -> None:
-=======
-    def step(self, observations: Union[np.array, th.Tensor], policy_grad_clip: float = None, value_grad_clip : float = None, policy_grad: Optional[Union[np.array, th.Tensor]] = None, value_grad: Optional[Union[np.array, th.Tensor]] = None) -> None:
->>>>>>> e7a144ed
+    def step(self, observations: Union[np.ndarray, th.Tensor], policy_grad_clip: float = None, value_grad_clip : float = None, policy_grad: Optional[Union[np.ndarray, th.Tensor]] = None, value_grad: Optional[Union[np.ndarray, th.Tensor]] = None) -> None:
         """Performs a boosting step for both actor and critic
 
         Args:
             observations (Union[np.ndarray, th.Tensor]):
             policy_grad_clip (float, optional): . Defaults to None.
             value_grad_clip (float, optional):. Defaults to None.
-<<<<<<< HEAD
-            policy_grad (Optional[Union[np.ndarray, th.tensor]], optional): manually calculated gradients. Defaults to None.
-            value_grad (Optional[Union[np.ndarray, th.tensor]], optional): manually calculated gradients. Defaults to None.
-=======
-            policy_grad (Optional[Union[np.array, th.Tensor]], optional): manually calculated gradients. Defaults to None.
-            value_grad (Optional[Union[np.array, th.Tensor]], optional): manually calculated gradients. Defaults to None.
->>>>>>> e7a144ed
+            policy_grad (Optional[Union[np.ndarray, th.Tensor]], optional): manually calculated gradients. Defaults to None.
+            value_grad (Optional[Union[np.ndarray, th.Tensor]], optional): manually calculated gradients. Defaults to None.
         """
         n_samples = len(observations)
         if policy_grad is None:
@@ -197,21 +188,13 @@
         self.policy_grad = policy_grad
         self.value_grad = value_grad
     
-<<<<<<< HEAD
-    def actor_step(self, observations: Union[np.ndarray, th.Tensor], policy_grad_clip: float = None, policy_grad: Optional[Union[np.ndarray, th.tensor]] = None) -> None:
-=======
-    def actor_step(self, observations: Union[np.array, th.Tensor], policy_grad_clip: float = None, policy_grad: Optional[Union[np.array, th.Tensor]] = None) -> None:
->>>>>>> e7a144ed
+    def actor_step(self, observations: Union[np.ndarray, th.Tensor], policy_grad_clip: float = None, policy_grad: Optional[Union[np.ndarray, th.Tensor]] = None) -> None:
         """Performs a single boosting step for the actor (should only be used if actor and critic use separate models)
 
         Args:
             observations (Union[np.ndarray, th.Tensor]):
             policy_grad_clip (float, optional): Defaults to None.
-<<<<<<< HEAD
-            policy_grad (Optional[Union[np.ndarray, th.tensor]], optional): manually calculated gradients. Defaults to None.
-=======
-            policy_grad (Optional[Union[np.array, th.Tensor]], optional): manually calculated gradients. Defaults to None.
->>>>>>> e7a144ed
+            policy_grad (Optional[Union[np.ndarray, th.Tensor]], optional): manually calculated gradients. Defaults to None.
 
         Returns:
             np.ndarray: policy gradient
@@ -227,21 +210,13 @@
         self._model.step_policy(observations, policy_grad)
         self.policy_grad = policy_grad
     
-<<<<<<< HEAD
-    def critic_step(self, observations: Union[np.ndarray, th.Tensor], value_grad_clip : float = None, value_grad: Optional[Union[np.ndarray, th.tensor]] = None) -> None:
-=======
-    def critic_step(self, observations: Union[np.array, th.Tensor], value_grad_clip : float = None, value_grad: Optional[Union[np.array, th.Tensor]] = None) -> None:
->>>>>>> e7a144ed
+    def critic_step(self, observations: Union[np.ndarray, th.Tensor], value_grad_clip : float = None, value_grad: Optional[Union[np.ndarray, th.Tensor]] = None) -> None:
         """Performs a single boosting step for the critic (should only be used if actor and critic use separate models)
 
         Args:
             observations (Union[np.ndarray, th.Tensor]):
             value_grad_clip (float, optional): Defaults to None.
-<<<<<<< HEAD
-            value_grad (Optional[Union[np.ndarray, th.tensor]], optional): manually calculated gradients. Defaults to None.
-=======
-            value_grad (Optional[Union[np.array, th.Tensor]], optional): manually calculated gradients. Defaults to None.
->>>>>>> e7a144ed
+            value_grad (Optional[Union[np.ndarray, th.Tensor]], optional): manually calculated gradients. Defaults to None.
 
         Returns:
             np.ndarray: value gradient
@@ -327,21 +302,13 @@
         self._model.reset()
         self._model.set_bias(self.bias)
 
-<<<<<<< HEAD
-    def step(self, observations: Union[np.ndarray, th.Tensor], policy_grad_clip: float = None, policy_grad: Optional[Union[np.ndarray, th.tensor]] = None) -> None:
-=======
-    def step(self, observations: Union[np.array, th.Tensor], policy_grad_clip: float = None, policy_grad: Optional[Union[np.array, th.Tensor]] = None) -> None:
->>>>>>> e7a144ed
+    def step(self, observations: Union[np.ndarray, th.Tensor], policy_grad_clip: float = None, policy_grad: Optional[Union[np.ndarray, th.Tensor]] = None) -> None:
         """Performs a single boosting iteration.
 
         Args:
             observations (Union[np.ndarray, th.Tensor]):
             policy_grad_clip (float, optional): . Defaults to None.
-<<<<<<< HEAD
-            policy_grad (Optional[Union[np.ndarray, th.tensor]], optional): manually calculated gradients. Defaults to None.
-=======
-            policy_grad (Optional[Union[np.array, th.Tensor]], optional): manually calculated gradients. Defaults to None.
->>>>>>> e7a144ed
+            policy_grad (Optional[Union[np.ndarray, th.Tensor]], optional): manually calculated gradients. Defaults to None.
         """
         if policy_grad is None:
             n_samples = len(observations)
@@ -477,24 +444,15 @@
         self._model.reset()
         self._model.set_bias(self.bias)
         
-<<<<<<< HEAD
-    def step(self, observations: Union[np.ndarray, th.Tensor], mu_grad_clip: float = None, log_std_grad_clip: float = None, mu_grad: Optional[Union[np.ndarray, th.tensor]] = None, log_std_grad: Optional[Union[np.ndarray, th.tensor]] = None) -> None:
-=======
-    def step(self, observations: Union[np.array, th.Tensor], mu_grad_clip: float = None, log_std_grad_clip: float = None, mu_grad: Optional[Union[np.array, th.Tensor]] = None, log_std_grad: Optional[Union[np.array, th.Tensor]] = None) -> None:
->>>>>>> e7a144ed
+    def step(self, observations: Union[np.ndarray, th.Tensor], mu_grad_clip: float = None, log_std_grad_clip: float = None, mu_grad: Optional[Union[np.ndarray, th.Tensor]] = None, log_std_grad: Optional[Union[np.ndarray, th.Tensor]] = None) -> None:
         """Performs a single boosting iteration.
 
         Args:
             observations (Union[np.ndarray, th.Tensor])
             mu_grad_clip (float, optional). Defaults to None.
             log_std_grad_clip (float, optional). Defaults to None.
-<<<<<<< HEAD
-            mu_grad (Optional[Union[np.ndarray, th.tensor]], optional): manually calculated gradients. Defaults to None.
-            log_std_grad (Optional[Union[np.ndarray, th.tensor]], optional): manually calculated gradients. Defaults to None.
-=======
-            mu_grad (Optional[Union[np.array, th.Tensor]], optional): manually calculated gradients. Defaults to None.
-            log_std_grad (Optional[Union[np.array, th.Tensor]], optional): manually calculated gradients. Defaults to None.
->>>>>>> e7a144ed
+            mu_grad (Optional[Union[np.ndarray, th.Tensor]], optional): manually calculated gradients. Defaults to None.
+            log_std_grad (Optional[Union[np.ndarray, th.Tensor]], optional): manually calculated gradients. Defaults to None.
         """
 
 
@@ -626,23 +584,14 @@
         self._model.reset()
         self._model.set_bias(self.bias)
         
-<<<<<<< HEAD
-    def step(self, observations: Union[np.ndarray, th.Tensor], q_grad_clip: float = None, weight_grad: Optional[Union[np.ndarray, th.tensor]] = None, bias_grad: Optional[Union[np.ndarray, th.tensor]] = None) -> None:
-=======
-    def step(self, observations: Union[np.array, th.Tensor], q_grad_clip: float = None, weight_grad: Optional[Union[np.array, th.Tensor]] = None, bias_grad: Optional[Union[np.array, th.Tensor]] = None) -> None:
->>>>>>> e7a144ed
+    def step(self, observations: Union[np.ndarray, th.Tensor], q_grad_clip: float = None, weight_grad: Optional[Union[np.ndarray, th.Tensor]] = None, bias_grad: Optional[Union[np.ndarray, th.Tensor]] = None) -> None:
         """Performs a single boosting step
 
         Args:
             observations (Union[np.ndarray, th.Tensor]):
             q_grad_clip (float, optional):. Defaults to None.
-<<<<<<< HEAD
-        weight_grad (Optional[Union[np.ndarray, th.tensor]], optional): manually calculated gradients. Defaults to None.
-            bias_grad (Optional[Union[np.ndarray, th.tensor]], optional): manually calculated gradients. Defaults to None.           
-=======
-        weight_grad (Optional[Union[np.array, th.Tensor]], optional): manually calculated gradients. Defaults to None.
-            bias_grad (Optional[Union[np.array, th.Tensor]], optional): manually calculated gradients. Defaults to None.           
->>>>>>> e7a144ed
+        weight_grad (Optional[Union[np.ndarray, th.Tensor]], optional): manually calculated gradients. Defaults to None.
+            bias_grad (Optional[Union[np.ndarray, th.Tensor]], optional): manually calculated gradients. Defaults to None.           
         """
 
         n_samples = len(observations)
@@ -769,23 +718,13 @@
         self._model.reset()
         self._model.set_bias(self.bias)
 
-<<<<<<< HEAD
-    def step(self, observations: Union[np.ndarray, th.Tensor], max_q_grad_norm: np.ndarray = None, q_grad: Optional[Union[np.ndarray, th.tensor]] = None) -> None:
+    def step(self, observations: Union[np.ndarray, th.Tensor], max_q_grad_norm: np.ndarray = None, q_grad: Optional[Union[np.ndarray, th.Tensor]] = None) -> None:
         """Performs a single boosting iterations.
 
         Args:
             observations (Union[np.ndarray, th.Tensor]):
             max_q_grad_norm (np.ndarray, optional). Defaults to None.
-            q_grad (Optional[Union[np.ndarray, th.tensor]], optional): manually calculated gradients. Defaults to None.
-=======
-    def step(self, observations: Union[np.array, th.Tensor], max_q_grad_norm: np.array = None, q_grad: Optional[Union[np.array, th.Tensor]] = None) -> None:
-        """Performs a single boosting iterations.
-
-        Args:
-            observations (Union[np.array, th.Tensor]):
-            max_q_grad_norm (np.array, optional). Defaults to None.
-            q_grad (Optional[Union[np.array, th.Tensor]], optional): manually calculated gradients. Defaults to None.
->>>>>>> e7a144ed
+            q_grad (Optional[Union[np.ndarray, th.Tensor]], optional): manually calculated gradients. Defaults to None.
         """
         if q_grad is None:
             n_samples = len(observations)
