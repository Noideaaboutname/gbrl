--- conflicted
+++ resolved
@@ -617,21 +617,19 @@
             observations (Union[np.ndarray, th.Tensor]):
 
         Returns:
-<<<<<<< HEAD
-            np.ndarray: _description_
-=======
             Tuple[np.ndarray, np.ndarray]: weights and bias parameters to the type of Q-functions
->>>>>>> e6139019
         """
         theta = self._model.predict(observations)
         weights, bias = theta[:, self.weights_optimizer['start_idx']:self.weights_optimizer['stop_idx']], theta[:, self.bias_optimizer['start_idx']:self.bias_optimizer['stop_idx']]
         return weights, bias
 
     def predict_target(self, observations: Union[np.ndarray, th.Tensor]) -> Tuple[th.Tensor, th.Tensor]:
+    def predict_target(self, observations: Union[np.ndarray, th.Tensor]) -> Tuple[th.Tensor, th.Tensor]:
         """Predict the parameters of a Target Continuous Critic as Tensors.
         Prediction is made by summing the outputs the trees from Continuous Critic model up to `n_trees - target_update_interval`.
 
         Args:
+            observations (Union[np.ndarray, th.Tensor]):
             observations (Union[np.ndarray, th.Tensor]):
 
         Returns:
@@ -650,15 +648,12 @@
         """
         return self._model.get_num_trees()
 
-<<<<<<< HEAD
-    def __call__(self, observations: Union[np.ndarray, th.Tensor], requires_grad: bool =  False) -> Tuple[th.Tensor, th.Tensor]:
-=======
     def __call__(self, observations: Union[np.ndarray, th.Tensor], requires_grad: bool =  False, target: bool = False) -> Tuple[th.Tensor, th.Tensor]:
->>>>>>> e6139019
         """Predict the parameters of a Continuous Critic as Tensors. if `requires_grad=True` then stores 
            differentiable parameters in self.params 
 
         Args:
+            observations (Union[np.ndarray, th.Tensor])
             observations (Union[np.ndarray, th.Tensor])
             requires_grad (bool, optional): Defaults to False.
 
