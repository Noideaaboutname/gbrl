--- conflicted
+++ resolved
@@ -121,15 +121,10 @@
                             device='cpu')
         model.set_bias_from_targets(y)
         loss = rmse_model(model, X, y, self.n_epochs)
-<<<<<<< HEAD
-        value = 20.0
+        value = 2.0
         self.assertTrue(loss < value, f'Expected loss = {loss} < {value}')
         A, V, _, _, _ = model._model.get_matrix_representation(X)
         self.assertTrue(np.allclose(A@V, model.predict(X)))
-=======
-        value = 2.0
-        self.assertTrue(loss < value, f'Expected loss = {loss} < {value}')
->>>>>>> 746ab52c
         model.save_model(os.path.join(self.test_dir, 'test_cosine_cpu'))
 
     def test_shap_cpu(self):
@@ -190,16 +185,11 @@
                             verbose=0,
                             device='cuda')
         model.set_bias_from_targets(y)
-<<<<<<< HEAD
-        loss = rmse_model(model, X, y, self.n_epochs)
-        self.assertTrue(loss < 2.0, f'Expected loss = {loss} < 2.0')
+        loss = rmse_model(model, X, y, self.n_epochs, device='cuda')
+        value = 2.0
+        self.assertTrue(loss < value, f'Expected loss = {loss} < {value}')
         A, V, _, _, _ = model._model.get_matrix_representation(X)
         self.assertTrue(np.allclose(A@V, model.predict(X)))
-=======
-        loss = rmse_model(model, X, y, self.n_epochs, device='cuda')
-        value = 2.0
-        self.assertTrue(loss < value, f'Expected loss = {loss} < {value}')
->>>>>>> 746ab52c
         model.save_model(os.path.join(self.test_dir, 'test_cosine_gpu'))
 
     def test_cosine_oblivious_cpu(self):
@@ -241,16 +231,11 @@
                             verbose=0,
                             device='cuda')
         model.set_bias_from_targets(y)
-<<<<<<< HEAD
-        loss = rmse_model(model, X, y, self.n_epochs)
-        self.assertTrue(loss < 12, f'Expected loss = {loss} < 12')
+        loss = rmse_model(model, X, y, self.n_epochs, device='cuda')
+        value = 12
+        self.assertTrue(loss < value, f'Expected loss = {loss} < {value}')
         A, V, _, _, _ = model._model.get_matrix_representation(X)
         self.assertTrue(np.allclose(A@V, model.predict(X)))
-=======
-        loss = rmse_model(model, X, y, self.n_epochs, device='cuda')
-        value = 12
-        self.assertTrue(loss < value, f'Expected loss = {loss} < {value}')
->>>>>>> 746ab52c
         model.save_model(os.path.join(self.test_dir, 'test_cosine_oblivious_gpu'))
 
     def test_l2_cpu(self):
