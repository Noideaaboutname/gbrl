--- conflicted
+++ resolved
@@ -20,17 +20,7 @@
 
 from sklearn import datasets
 
-<<<<<<< HEAD
-import sys 
-FILE_PATH = os.path.dirname(os.path.dirname(__file__))
-
-sys.path.append(FILE_PATH)
-sys.path.insert(0, str(FILE_PATH))
-sys.path.insert(0, os.path.join(FILE_PATH, 'gbrl'))
-from gbrl import GradientBoostingTrees, cuda_available, ActorCritic
-=======
 from gbrl import GBRL, cuda_available, ActorCritic
->>>>>>> e3d752f8
 
 def rmse(preds: Union[np.array, th.Tensor], targets: Union[np.array, th.Tensor]) -> Tuple[float, np.array]:
     if isinstance(preds, th.Tensor):
