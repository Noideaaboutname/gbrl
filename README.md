--- conflicted
+++ resolved
@@ -1,63 +1,47 @@
-# Gradient Boosting Reinforcement Learning (GBRL)
-GBRL is a Python-based GBT library designed and optimized for reinforcement learning (RL). GBRL is implemented in C++/CUDA aimed to seamlessly integrate within popular RL libraries. 
-
-### Key Features: 
-- GBTs Tailored for RL: GBRL adapts the power of Gradient Boosting Trees to the unique challenges of RL environments, including non-stationarity and delayed feedback.
-- Optimized Actor-Critic Architecture: GBRL features a shared tree-based structure for policy and value functions. This significantly reduces memory and computational overhead, enabling it to tackle complex, high-dimensional RL problems.
-- Hardware Acceleration: GBRL leverages CUDA for hardware-accelerated computation, ensuring efficiency and speed.
-- Seamless Integration: GBRL is designed for easy integration with popular RL libraries, making it readily accessible for practitioners.
-
-
-## Getting started
-GBRL is installed via
-```
-pip install gbrl
-<<<<<<< HEAD
-``` 
-
-Verify that GPU is visible by running
-```
-import gbrl
-
-gbrl.cuda_available()
-```
-
-GBRL can be compiled and installed with a CPU version only even on CUDA capable machines by setting `CPU_ONLY=1` as an environment variable. 
-
-*OPTIONAL*  
-For tree visualization make sure graphviz is installed before compilation. 
-=======
-```
-
-For furthere installation details and dependencies see the documentation. 
->>>>>>> 32a55455
-
-***Usage Example see `tutorial.ipynb`***
-
-## Current Supported Features
-### Tree Fitting
-- Greedy (Depth-wise) tree building - (CPU/GPU)  
-- Oblivious (Symmetric) tree building - (CPU/GPU)  
-- L2 split score - (CPU/GPU)  
-- Cosine split score - (CPU/GPU) 
-- Uniform based candidate generation - (CPU/GPU)
-- Quantile based candidate generation - (CPU/GPU)
-- Supervised learning fitting / Multi-iteration fitting - (CPU/GPU)
-    - MultiRMSE loss (only)
-- Categorical inputs
-- Input feature weights - (CPU/GPU)
-### GBT Inference
-- SGD optimizer - (CPU/GPU)
-- ADAM optimizer - (CPU only)
-- Control Variates (gradient variance reduction technique) - (CPU only)
-- Shared Tree for policy and value function - (CPU/GPU)
-- Linear and constant learning rate scheduler - (CPU/GPU only constant)
-- Support for up to two different optimizers (e.g, policy/value) - **(CPU/GPU if both are SGD)
-
-# Citation
-
-# Licenses
-Copyright © 2024, NVIDIA Corporation. All rights reserved.
-
-This work is made available under the NVIDIA Source Code License-NC. Click [here](https://nvlabs.github.io/gbrl/license.htm). to view a copy of this license.
-
+# Gradient Boosting Reinforcement Learning (GBRL)
+GBRL is a Python-based GBT library designed and optimized for reinforcement learning (RL). GBRL is implemented in C++/CUDA aimed to seamlessly integrate within popular RL libraries. 
+
+### Key Features: 
+- GBTs Tailored for RL: GBRL adapts the power of Gradient Boosting Trees to the unique challenges of RL environments, including non-stationarity and delayed feedback.
+- Optimized Actor-Critic Architecture: GBRL features a shared tree-based structure for policy and value functions. This significantly reduces memory and computational overhead, enabling it to tackle complex, high-dimensional RL problems.
+- Hardware Acceleration: GBRL leverages CUDA for hardware-accelerated computation, ensuring efficiency and speed.
+- Seamless Integration: GBRL is designed for easy integration with popular RL libraries, making it readily accessible for practitioners.
+
+
+## Getting started
+GBRL is installed via
+```
+pip install gbrl
+```
+
+For furthere installation details and dependencies see the documentation. 
+
+***Usage Example see `tutorial.ipynb`***
+
+## Current Supported Features
+### Tree Fitting
+- Greedy (Depth-wise) tree building - (CPU/GPU)  
+- Oblivious (Symmetric) tree building - (CPU/GPU)  
+- L2 split score - (CPU/GPU)  
+- Cosine split score - (CPU/GPU) 
+- Uniform based candidate generation - (CPU/GPU)
+- Quantile based candidate generation - (CPU/GPU)
+- Supervised learning fitting / Multi-iteration fitting - (CPU/GPU)
+    - MultiRMSE loss (only)
+- Categorical inputs
+- Input feature weights - (CPU/GPU)
+### GBT Inference
+- SGD optimizer - (CPU/GPU)
+- ADAM optimizer - (CPU only)
+- Control Variates (gradient variance reduction technique) - (CPU only)
+- Shared Tree for policy and value function - (CPU/GPU)
+- Linear and constant learning rate scheduler - (CPU/GPU only constant)
+- Support for up to two different optimizers (e.g, policy/value) - **(CPU/GPU if both are SGD)
+
+# Citation
+
+# Licenses
+Copyright © 2024, NVIDIA Corporation. All rights reserved.
+
+This work is made available under the NVIDIA Source Code License-NC. Click [here](https://nvlabs.github.io/gbrl/license.htm). to view a copy of this license.
+